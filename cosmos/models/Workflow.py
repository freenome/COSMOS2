--- conflicted
+++ resolved
@@ -444,24 +444,12 @@
 
         self.session.commit()
 
-<<<<<<< HEAD
     # def cleanup_at_exit(self):
     #     if self.jobmanager:
     #         self.log.info('Cleaning up {num_dead_tasks} dead tasks'.format(
     #             num_dead_tasks=len(self.jobmanager.dead_tasks),
     #         ))
     #         self.jobmanager.cleanup_at_exit()
-=======
-    def cleanup(self):
-        if self.jobmanager:
-            self.log.info(
-                "%s Cleaning up %d tasks",
-                self,
-                len(self.jobmanager.dead_tasks),
-            )
-            self.jobmanager.cleanup()
-            self.log.info("%s Done cleaning up", self)
->>>>>>> 990bfcef
 
     @property
     def tasks(self):
