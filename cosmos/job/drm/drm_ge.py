import subprocess as sp
import json
import re
import os
from collections import OrderedDict
import time
<<<<<<< HEAD
from .util import CosmosCalledProcessError, check_output_and_stderr, \
                  convert_size_to_kb, div, exit_process_group
from ... import TaskStatus
from ...util.signal_handlers import sleep_through_signals
=======
from .util import div, convert_size_to_kb, exit_process_group
from cosmos import TaskStatus
from cosmos.util.signal_handlers import sleep_through_signals
>>>>>>> 9e0b82c0

from more_itertools import grouper
from cosmos.job.drm.DRM_Base import DRM


class DRM_GE(DRM):
    name = 'ge'
    poll_interval = 5

    def submit_job(self, task):
        for p in [task.output_stdout_path, task.output_stderr_path]:
            if os.path.exists(p):
                os.unlink(p)

        ns = ' ' + task.drm_native_specification if task.drm_native_specification else ''
        qsub = 'qsub -terse -o {stdout} -e {stderr} -b y -w e -cwd -S /bin/bash -V{ns} '.format(
            stdout=task.output_stdout_path, stderr=task.output_stderr_path, ns=ns)

        try:
            out = sp.check_output(
                '{qsub} "{cmd_str}"'.format(cmd_str=task.output_command_script_path, qsub=qsub),
                env=os.environ, preexec_fn=exit_process_group, shell=True, stderr=sp.STDOUT)

            task.drm_jobID = unicode(int(out))
        except sp.CalledProcessError as cpe:
            task.log.error('%s submission to %s failed with error %s: %s' %
                           (task, task.drm, cpe.returncode, cpe.output.strip()))
            task.status = TaskStatus.failed
        except ValueError:
            task.log.error('%s submission to %s returned unexpected text: %s' % (task, task.drm, out))
            task.status = TaskStatus.failed
        else:
            task.status = TaskStatus.submitted

    def filter_is_done(self, tasks):
        """
        Yield a dictionary of SGE job metadata for each task that has completed.

        This method tries to be defensive against corrupt qstat and qacct output.
        If qstat reports that a job has finished, but qacct output looks
        suspicious, we try to give the job, and/or SGE, time to complete and/or
        recover.

        This method will only yield corrupt qacct data if every outstanding task
        has been affected by this SGE bug.
        """
        if tasks:
            qjobs = _qstat_all()
            corrupt_data = {}

        for task in tasks:
            jid = unicode(task.drm_jobID)
            if jid not in qjobs or \
               any(finished_state in qjobs[jid]['state'] for finished_state in ['e', 'E']):
                #
                # If the job doesn't appear in qstat (or is tagged with 'e' or 'E'),
                # it *probably* has completed. However, SGE's qmaster may have
                # simply lost track of it for a little while, in which case qacct
                # will output corrupt data when it is interrogated.
                #
                data, data_are_corrupt = self._get_task_return_data(task)
                if data_are_corrupt:
                    task.workflow.log.warn(
                        '%s Corrupt SGE qstat/qacct output means it may still be running', task)
                    corrupt_data[task] = data
                else:
                    yield task, data

        num_cleanly_running_jobs = len(tasks) - len(corrupt_data)

        if num_cleanly_running_jobs > 0:
            for task in corrupt_data.keys():
                task.workflow.log.info(
                    '%s Temporarily masking corrupt SGE output since %d other jobs are running cleanly' %
                    (task, num_cleanly_running_jobs))
        else:
            for task, data in corrupt_data.items():
                task.workflow.log.error(
                    '%s All outstanding drm_ge tasks have corrupt SGE output: giving up on this one' % task)
                yield task, data

    def drm_statuses(self, tasks):
        """
        :param tasks: tasks that have been submitted to the job manager
        :returns: (dict) task.drm_jobID -> drm_status
        """
        if tasks:
            qjobs = _qstat_all()

            def f(task):
                return qjobs.get(unicode(task.drm_jobID), dict()).get('state', '???')

            return {task.drm_jobID: f(task) for task in tasks}
        else:
            return {}

    def _get_task_return_data(self, task):
        """
        Convert raw qacct job data into Cosmos's more portable format.

        Returns a 2-tuple comprising:
        [0] a dictionary of job metadata,
        [1] a boolean indicating whether the metadata in [0] are affected by an
            SGE bug that causes qacct to occasionally return corrupt results.
        """
        d = _qacct_raw(task)

        job_failed = d['failed'][0] != '0'
        data_are_corrupt = _is_corrupt(d)

        if job_failed or data_are_corrupt:
            task.workflow.log.warn('%s SGE (qacct -j %s) reports %s:\n%s' %
                                   (task, task.drm_jobID,
                                    'corrupt data' if data_are_corrupt else 'job failure',
                                    json.dumps(d, indent=4, sort_keys=True)))

        processed_data = dict(
            exit_status=int(d['exit_status']) if not job_failed else int(re.search(r'^(\d+)', d['failed']).group(1)),

            percent_cpu=div(float(d['cpu']), float(d['ru_wallclock'])),
            wall_time=float(d['ru_wallclock']),

            cpu_time=float(d['cpu']),
            user_time=float(d['ru_utime']),
            system_time=float(d['ru_stime']),

            avg_rss_mem=d['ru_ixrss'],
            max_rss_mem_kb=convert_size_to_kb(d['ru_maxrss']),
            avg_vms_mem_kb=None,
            max_vms_mem_kb=convert_size_to_kb(d['maxvmem']),

            io_read_count=int(d['ru_inblock']),
            io_write_count=int(d['ru_oublock']),
            io_wait=float(d['iow']),
            io_read_kb=float(d['io']),
            io_write_kb=float(d['io']),

            ctx_switch_voluntary=int(d['ru_nvcsw']),
            ctx_switch_involuntary=int(d['ru_nivcsw']),

            avg_num_threads=None,
            max_num_threads=None,

            avg_num_fds=None,
            max_num_fds=None,

            memory=float(d['mem']),
        )

        return processed_data, data_are_corrupt

    def kill(self, task):
        """Terminate a task."""
        raise NotImplementedError

    def kill_tasks(self, tasks):
        for group in grouper(50, tasks):
            group = filter(lambda x: x is not None, group)
            pids = ','.join(map(lambda t: unicode(t.drm_jobID), group))
            sp.call(['qdel', pids], preexec_fn=exit_process_group)


def _is_corrupt(qacct_dict):
    """
    qacct may return multiple records for a job. They may all be corrupt. Yuk.

    This was allegedly fixed in 6.0u10 but we've seen it in UGE 8.3.1.

    http://osdir.com/ml/clustering.gridengine.users/2007-11/msg00397.html

    When multiple records are returned, the first one(s) may have corrupt data.
    UPDATE: this can happen even when only one block is returned, and we've also
    seen cases where multiple blocks are returned and not one is reliable. This
    function checks for values whose presence means an entire block is corrupt.

    Note that qacct may return a date that precedes the Epoch (!), depending on
    the $TZ env. variable. To be safe we check for dates within 24 hours of it.
    """
    return \
        qacct_dict.get('qsub_time', '').startswith('12/31/1969') or \
        qacct_dict.get('qsub_time', '').startswith('01/01/1970') or \
        qacct_dict.get('start_time', None) == '-/-' or \
        qacct_dict.get('end_time', None) == '-/-'


def _qacct_raw(task, timeout=600, quantum=15):
    """
    Parse qacct output into key/value pairs.

    If qacct reports results in multiple blocks (separated by a row of ===='s),
    the most recently-generated block with valid data is returned. If no such
    block exists, then return the most recently-generated block of corrupt data.
    """
    start = time.time()
    curr_qacct_dict = None
    good_qacct_dict = None
    num_retries = timeout / quantum

    for i in xrange(num_retries):
        qacct_returncode = 0
        try:
            qacct_stdout_str, qacct_stderr_str = check_output_and_stderr(
                ['qacct', '-j', unicode(task.drm_jobID)],
                preexec_fn=exit_process_group)
            if qacct_stdout_str.strip():
                break
        except CosmosCalledProcessError as err:
            qacct_stdout_str = err.output.strip()
            qacct_stderr_str = err.stderr.strip()
            qacct_returncode = err.returncode

        if qacct_stderr_str and re.match(r'error: job id \d+ not found', qacct_stderr_str):
            if i > 0:
                task.workflow.log.info('%s SGE (qacct -j %s) reports "not found"; this may mean '
                                       'qacct is merely slow, or %s died in the \'qw\' state',
                                       task, task.drm_jobID, task.drm_jobID)
        else:
            task.workflow.log.error('%s SGE (qacct -j %s) returned error code %d',
                                    task, task.drm_jobID, qacct_returncode)
            if qacct_stdout_str or qacct_stderr_str:
                task.workflow.log.error('%s SGE (qacct -j %s) printed the following', task, task.drm_jobID)
                if qacct_stdout_str:
                    task.workflow.log.error('stdout: "%s"', qacct_stdout_str)
                if qacct_stderr_str:
                    task.workflow.log.error('stderr: "%s"', qacct_stderr_str)

        if i > 0:
            task.workflow.log.info(
                '%s SGE (qacct -j %s) attempt %d failed %d sec after first attempt%s',
                task, task.drm_jobID, i + 1, time.time() - start,
                '. Will recheck job status after %d sec' % quantum if i + 1 < num_retries else '')
        if i + 1 < num_retries:
            sleep_through_signals(timeout=quantum)
    else:
        # fallthrough: all retries failed
        raise ValueError('No valid `qacct -j %s` output after %d tries and %d sec' %
                         (task.drm_jobID, i, time.time() - start))

    for line in qacct_stdout_str.strip().split('\n'):
        if line.startswith('='):
            if curr_qacct_dict and not _is_corrupt(curr_qacct_dict):
                #
                # Cache this non-corrupt block of qacct data just
                # in case all the more recent blocks are corrupt.
                #
                good_qacct_dict = curr_qacct_dict

            curr_qacct_dict = OrderedDict()
            continue

        try:
            k, v = re.split(r'\s+', line, maxsplit=1)
        except ValueError:
            raise EnvironmentError('%s with drm_jobID=%s has unparseable qacct output:\n%s' %
                                   (task, task.drm_jobID, qacct_stdout_str))

        curr_qacct_dict[k] = v.strip()

    # if the last block of qacct data looks good, promote it
    if curr_qacct_dict and not _is_corrupt(curr_qacct_dict):
        good_qacct_dict = curr_qacct_dict

    return good_qacct_dict if good_qacct_dict else curr_qacct_dict


def _qstat_all():
    """
    returns a dict keyed by lsf job ids, who's values are a dict of bjob
    information about the job
    """
    try:
        lines = sp.check_output(['qstat'], preexec_fn=exit_process_group).strip().split('\n')
    except (sp.CalledProcessError, OSError):
        return {}
    keys = re.split(r"\s+", lines[0])
    bjobs = {}
    for l in lines[2:]:
        items = re.split(r"\s+", l.strip())
        bjobs[items[0]] = dict(zip(keys, items))
    return bjobs<|MERGE_RESOLUTION|>--- conflicted
+++ resolved
@@ -4,16 +4,9 @@
 import os
 from collections import OrderedDict
 import time
-<<<<<<< HEAD
-from .util import CosmosCalledProcessError, check_output_and_stderr, \
-                  convert_size_to_kb, div, exit_process_group
-from ... import TaskStatus
-from ...util.signal_handlers import sleep_through_signals
-=======
-from .util import div, convert_size_to_kb, exit_process_group
 from cosmos import TaskStatus
+from cosmos.job.drm.util import div, convert_size_to_kb, exit_process_group, CosmosCalledProcessError, check_output_and_stderr
 from cosmos.util.signal_handlers import sleep_through_signals
->>>>>>> 9e0b82c0
 
 from more_itertools import grouper
 from cosmos.job.drm.DRM_Base import DRM
@@ -293,4 +286,5 @@
     for l in lines[2:]:
         items = re.split(r"\s+", l.strip())
         bjobs[items[0]] = dict(zip(keys, items))
-    return bjobs+    return bjobs
+
