--- conflicted
+++ resolved
@@ -624,13 +624,8 @@
                         '%s Unknown status when atexit() was called (SQL error), terminating' % workflow)
                     workflow.terminate(due_to_failure=True)
             finally:
-<<<<<<< HEAD
-                workflow.log.info(
-                    '%s Ceased work: this is its final log message', workflow)
-=======
                 workflow.cleanup()
                 workflow.log.info('%s Ceased work: this is its final log message', workflow)
->>>>>>> 27f0a7a3
 
 
 def _copy_graph(graph):
