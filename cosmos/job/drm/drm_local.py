--- conflicted
+++ resolved
@@ -1,14 +1,6 @@
 import os
 import signal
 import sys
-<<<<<<< HEAD
-=======
-
-if sys.version_info < (3,):
-    import subprocess32 as sp
-else:
-    import subprocess as sp
->>>>>>> ca8e9c4f
 import time
 
 from cosmos.job.drm.DRM_Base import DRM
@@ -61,29 +53,20 @@
         else:
             cmd = task.output_command_script_path
 
-<<<<<<< HEAD
-        p = subprocess.Popen(
-            cmd,
-            stdout=open(task.output_stdout_path, 'w'),
-            stderr=open(task.output_stderr_path, 'w'),
-            shell=False,
-            env=os.environ,
-            preexec_fn=exit_process_group,
-        )
-=======
         env = os.environ.copy()
         if task.gpu_req:
             # Note: workflow won't submit jobs unless there are enough gpus available
             self.acquire_gpus(task)
             env['CUDA_VISIBLE_DEVICES'] = ','.join(map(str, self.task_id_to_gpus_used[task.id]))
 
-        p = sp.Popen(cmd,
-                     stdout=open(task.output_stdout_path, 'w'),
-                     stderr=open(task.output_stderr_path, 'w'),
-                     shell=False,
-                     env=env,
-                     preexec_fn=exit_process_group)
->>>>>>> ca8e9c4f
+        p = subprocess.Popen(
+            cmd,
+            stdout=open(task.output_stdout_path, 'w'),
+            stderr=open(task.output_stderr_path, 'w'),
+            shell=False,
+            env=env,
+            preexec_fn=exit_process_group,
+        )
         p.start_time = time.time()
         drm_jobID = unicode(p.pid)
         self.procs[drm_jobID] = p
@@ -109,7 +92,6 @@
         """
         :returns: (dict) task.drm_jobID -> drm_status
         """
-
         def f(task):
             if task.drm_jobID is None:
                 return '!'
